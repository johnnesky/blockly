<!--
  - Thanks for submitting code to Blockly!  Please fill out the following as part of
  - your pull request so we can review your code more easily.
  -->

## The basics

<!-- TODO: Verify the following, checking each box with an 'x' between the brackets: [x] -->

- [ ] I branched from develop
- [ ] My pull request is against develop
- [ ] My code follows the [style guide](https://developers.google.com/blockly/guides/modify/web/style-guide)
- [ ] I ran `npm run format` and `npm run lint`

## The details
### Resolves

<!-- TODO: What Github issue does this resolve? Please include a link. -->

### Proposed Changes

<!-- TODO: Describe what this Pull Request does.  Include screenshots if applicable. -->

#### Behavior Before Change

<!--TODO: Image, gif or explanation of behavior before this pull request. -->

#### Behavior After Change

<!--TODO: Image, gif or explanation of behavior after this pull request. -->

### Reason for Changes

<!--TODO: Explain why these changes should be made.  Include screenshots if applicable. -->

### Test Coverage

<<<<<<< HEAD
<!-- TODO: Please show how you have added tests to cover your changes,
  -        or tell us how you tested it. If your change includes
  -        browser-specific behaviour, include information about the
  -        browser and device that you used for testing.
=======
<!-- TODO: Please do one of the following:
  -    * Create unit tests, and explain here how they cover your changes.
  -    * List steps you used for manual testing, and explain how they cover
  -      your changes.
>>>>>>> 55a70766
  -->

### Documentation

<!-- TODO: Does any documentation need to be created or updated because of this PR?
  -        If so please explain.
  -->

### Additional Information

<!-- Anything else we should know? --><|MERGE_RESOLUTION|>--- conflicted
+++ resolved
@@ -35,18 +35,11 @@
 
 ### Test Coverage
 
-<<<<<<< HEAD
-<!-- TODO: Please show how you have added tests to cover your changes,
-  -        or tell us how you tested it. If your change includes
-  -        browser-specific behaviour, include information about the
-  -        browser and device that you used for testing.
-=======
-<!-- TODO: Please do one of the following:
-  -    * Create unit tests, and explain here how they cover your changes.
-  -    * List steps you used for manual testing, and explain how they cover
-  -      your changes.
->>>>>>> 55a70766
-  -->
+<!-- TODO: Please create unit tests, and explain here how they cover
+           your changes, or tell us how you tested it manually. If
+           your changes include browser-specific behaviour, include
+           information about the browser and device that you used for
+           testing. -->
 
 ### Documentation
 
