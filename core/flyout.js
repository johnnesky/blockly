/**
 * @license
 * Visual Blocks Editor
 *
 * Copyright 2011 Google Inc.
 * https://developers.google.com/blockly/
 *
 * Licensed under the Apache License, Version 2.0 (the "License");
 * you may not use this file except in compliance with the License.
 * You may obtain a copy of the License at
 *
 *   http://www.apache.org/licenses/LICENSE-2.0
 *
 * Unless required by applicable law or agreed to in writing, software
 * distributed under the License is distributed on an "AS IS" BASIS,
 * WITHOUT WARRANTIES OR CONDITIONS OF ANY KIND, either express or implied.
 * See the License for the specific language governing permissions and
 * limitations under the License.
 */

/**
 * @fileoverview Flyout tray containing blocks which may be created.
 * @author fraser@google.com (Neil Fraser)
 */
'use strict';

goog.provide('Blockly.Flyout');

goog.require('Blockly.Block');
goog.require('Blockly.Comment');
goog.require('Blockly.Events');
goog.require('Blockly.FlyoutButton');
goog.require('Blockly.WorkspaceSvg');
goog.require('goog.dom');
goog.require('goog.events');
goog.require('goog.math.Rect');
goog.require('goog.userAgent');


/**
 * Class for a flyout.
 * @param {!Object} workspaceOptions Dictionary of options for the workspace.
 * @constructor
 */
Blockly.Flyout = function(workspaceOptions) {
  workspaceOptions.getMetrics = this.getMetrics_.bind(this);
  workspaceOptions.setMetrics = this.setMetrics_.bind(this);
  /**
   * @type {!Blockly.Workspace}
   * @private
   */
  this.workspace_ = new Blockly.WorkspaceSvg(workspaceOptions);
  this.workspace_.isFlyout = true;

  /**
   * Is RTL vs LTR.
   * @type {boolean}
   */
  this.RTL = !!workspaceOptions.RTL;

  /**
   * Flyout should be laid out horizontally vs vertically.
   * @type {boolean}
   * @private
   */
  this.horizontalLayout_ = workspaceOptions.horizontalLayout;

  /**
   * Position of the toolbox and flyout relative to the workspace.
   * @type {number}
   * @private
   */
  this.toolboxPosition_ = workspaceOptions.toolboxPosition;

  /**
   * Opaque data that can be passed to Blockly.unbindEvent_.
   * @type {!Array.<!Array>}
   * @private
   */
  this.eventWrappers_ = [];

  /**
   * List of background buttons that lurk behind each block to catch clicks
   * landing in the blocks' lakes and bays.
   * @type {!Array.<!Element>}
   * @private
   */
  this.backgroundButtons_ = [];

  /**
   * List of visible buttons.
   */
  this.buttons_ = [];

  /**
   * List of event listeners.
   * @type {!Array.<!Array>}
   * @private
   */
  this.listeners_ = [];

  /**
   * List of blocks that should always be disabled.
   * @type {!Array.<!Blockly.Block>}
   * @private
   */
  this.permanentlyDisabled_ = [];
};

/**
 * Does the flyout automatically close when a block is created?
 * @type {boolean}
 */
Blockly.Flyout.prototype.autoClose = true;

/**
 * Corner radius of the flyout background.
 * @type {number}
 * @const
 */
Blockly.Flyout.prototype.CORNER_RADIUS = 8;

/**
 * Margin around the edges of the blocks in the flyout.
 * @type {number}
 * @const
 */
Blockly.Flyout.prototype.MARGIN = Blockly.Flyout.prototype.CORNER_RADIUS;

/**
 * Top/bottom padding between scrollbar and edge of flyout background.
 * @type {number}
 * @const
 */
Blockly.Flyout.prototype.SCROLLBAR_PADDING = 2;

/**
 * Width of flyout.
 * @type {number}
 * @private
 */
Blockly.Flyout.prototype.width_ = 0;

/**
 * Height of flyout.
 * @type {number}
 * @private
 */
Blockly.Flyout.prototype.height_ = 0;

/**
 * Creates the flyout's DOM.  Only needs to be called once.
 * @return {!Element} The flyout's SVG group.
 */
Blockly.Flyout.prototype.createDom = function() {
  /*
  <g>
    <path class="blocklyFlyoutBackground"/>
    <g class="blocklyFlyout"></g>
  </g>
  */
  this.svgGroup_ = Blockly.createSvgElement('g',
      {'class': 'blocklyFlyout'}, null);
  this.svgBackground_ = Blockly.createSvgElement('path',
      {'class': 'blocklyFlyoutBackground'}, this.svgGroup_);
  this.svgGroup_.appendChild(this.workspace_.createDom());
  return this.svgGroup_;
};

/**
 * Initializes the flyout.
 * @param {!Blockly.Workspace} targetWorkspace The workspace in which to create
 *     new blocks.
 */
Blockly.Flyout.prototype.init = function(targetWorkspace) {
  this.targetWorkspace_ = targetWorkspace;
  this.workspace_.targetWorkspace = targetWorkspace;
  // Add scrollbar.
  this.scrollbar_ = new Blockly.Scrollbar(this.workspace_,
      this.horizontalLayout_, false);

  this.hide();

  Array.prototype.push.apply(this.eventWrappers_,
      Blockly.bindEvent_(this.svgGroup_, 'wheel', this, this.wheel_));
  if (!this.autoClose) {
    this.filterWrapper_ = this.filterForCapacity_.bind(this);
    this.targetWorkspace_.addChangeListener(this.filterWrapper_);
  }
  // Dragging the flyout up and down.
  Array.prototype.push.apply(this.eventWrappers_,
      Blockly.bindEvent_(this.svgGroup_, 'mousedown', this, this.onMouseDown_));
};

/**
 * Dispose of this flyout.
 * Unlink from all DOM elements to prevent memory leaks.
 */
Blockly.Flyout.prototype.dispose = function() {
  this.hide();
  Blockly.unbindEvent_(this.eventWrappers_);
  if (this.filterWrapper_) {
    this.targetWorkspace_.removeChangeListener(this.filterWrapper_);
    this.filterWrapper_ = null;
  }
  if (this.scrollbar_) {
    this.scrollbar_.dispose();
    this.scrollbar_ = null;
  }
  if (this.workspace_) {
    this.workspace_.targetWorkspace = null;
    this.workspace_.dispose();
    this.workspace_ = null;
  }
  if (this.svgGroup_) {
    goog.dom.removeNode(this.svgGroup_);
    this.svgGroup_ = null;
  }
  this.svgBackground_ = null;
  this.targetWorkspace_ = null;
};

/**
 * Get the width of the flyout.
 * @return {number} The width of the flyout.
 */
Blockly.Flyout.prototype.getWidth = function() {
  return this.width_;
};

/**
 * Get the height of the flyout.
 * @return {number} The width of the flyout.
 */
Blockly.Flyout.prototype.getHeight = function() {
  return this.height_;
};

/**
 * Return an object with all the metrics required to size scrollbars for the
 * flyout.  The following properties are computed:
 * .viewHeight: Height of the visible rectangle,
 * .viewWidth: Width of the visible rectangle,
 * .contentHeight: Height of the contents,
 * .contentWidth: Width of the contents,
 * .viewTop: Offset of top edge of visible rectangle from parent,
 * .contentTop: Offset of the top-most content from the y=0 coordinate,
 * .absoluteTop: Top-edge of view.
 * .viewLeft: Offset of the left edge of visible rectangle from parent,
 * .contentLeft: Offset of the left-most content from the x=0 coordinate,
 * .absoluteLeft: Left-edge of view.
 * @return {Object} Contains size and position metrics of the flyout.
 * @private
 */
Blockly.Flyout.prototype.getMetrics_ = function() {
  if (!this.isVisible()) {
    // Flyout is hidden.
    return null;
  }

  try {
    var optionBox = this.workspace_.getCanvas().getBBox();
  } catch (e) {
    // Firefox has trouble with hidden elements (Bug 528969).
    var optionBox = {height: 0, y: 0, width: 0, x: 0};
  }

  var absoluteTop = this.SCROLLBAR_PADDING;
  var absoluteLeft = this.SCROLLBAR_PADDING;
  if (this.horizontalLayout_) {
    if (this.toolboxPosition_ == Blockly.TOOLBOX_AT_BOTTOM) {
      absoluteTop = 0;
    }
    var viewHeight = this.height_;
    if (this.toolboxPosition_ == Blockly.TOOLBOX_AT_TOP) {
      viewHeight += this.MARGIN - this.SCROLLBAR_PADDING;
    }
    var viewWidth = this.width_ - 2 * this.SCROLLBAR_PADDING;
  } else {
    absoluteLeft = 0;
    var viewHeight = this.height_ - 2 * this.SCROLLBAR_PADDING;
    var viewWidth = this.width_;
    if (!this.RTL) {
      viewWidth -= this.SCROLLBAR_PADDING;
    }
  }

  var metrics = {
    viewHeight: viewHeight,
    viewWidth: viewWidth,
    contentHeight: (optionBox.height + 2 * this.MARGIN) * this.workspace_.scale,
    contentWidth: (optionBox.width + 2 * this.MARGIN) * this.workspace_.scale,
    viewTop: -this.workspace_.scrollY,
    viewLeft: -this.workspace_.scrollX,
    contentTop: optionBox.y,
    contentLeft: optionBox.x,
    absoluteTop: absoluteTop,
    absoluteLeft: absoluteLeft
  };
  return metrics;
};

/**
 * Sets the translation of the flyout to match the scrollbars.
 * @param {!Object} xyRatio Contains a y property which is a float
 *     between 0 and 1 specifying the degree of scrolling and a
 *     similar x property.
 * @private
 */
Blockly.Flyout.prototype.setMetrics_ = function(xyRatio) {
  var metrics = this.getMetrics_();
  // This is a fix to an apparent race condition.
  if (!metrics) {
    return;
  }
  if (!this.horizontalLayout_ && goog.isNumber(xyRatio.y)) {
    this.workspace_.scrollY = -metrics.contentHeight * xyRatio.y;
  } else if (this.horizontalLayout_ && goog.isNumber(xyRatio.x)) {
    this.workspace_.scrollX = -metrics.contentWidth * xyRatio.x;
  }

  this.workspace_.translate(this.workspace_.scrollX + metrics.absoluteLeft,
      this.workspace_.scrollY + metrics.absoluteTop);
};

/**
 * Move the flyout to the edge of the workspace.
 */
Blockly.Flyout.prototype.position = function() {
  if (!this.isVisible()) {
    return;
  }
  var targetWorkspaceMetrics = this.targetWorkspace_.getMetrics();
  if (!targetWorkspaceMetrics) {
    // Hidden components will return null.
    return;
  }
  var edgeWidth = this.horizontalLayout_ ?
      targetWorkspaceMetrics.viewWidth : this.width_;
  edgeWidth -= this.CORNER_RADIUS;
  if (this.toolboxPosition_ == Blockly.TOOLBOX_AT_RIGHT) {
    edgeWidth *= -1;
  }

  this.setBackgroundPath_(edgeWidth,
      this.horizontalLayout_ ? this.height_ :
      targetWorkspaceMetrics.viewHeight);

  var x = targetWorkspaceMetrics.absoluteLeft;
  if (this.toolboxPosition_ == Blockly.TOOLBOX_AT_RIGHT) {
    x += targetWorkspaceMetrics.viewWidth;
    x -= this.width_;
  }

  var y = targetWorkspaceMetrics.absoluteTop;
  if (this.toolboxPosition_ == Blockly.TOOLBOX_AT_BOTTOM) {
    y += targetWorkspaceMetrics.viewHeight;
    y -= this.height_;
  }

  this.svgGroup_.setAttribute('transform', 'translate(' + x + ',' + y + ')');

  // Record the height for Blockly.Flyout.getMetrics_, or width if the layout is
  // horizontal.
  if (this.horizontalLayout_) {
    this.width_ = targetWorkspaceMetrics.viewWidth;
  } else {
    this.height_ = targetWorkspaceMetrics.viewHeight;
  }

  // Update the scrollbar (if one exists).
  if (this.scrollbar_) {
    this.scrollbar_.resize();
  }
};

/**
 * Create and set the path for the visible boundaries of the flyout.
 * @param {number} width The width of the flyout, not including the
 *     rounded corners.
 * @param {number} height The height of the flyout, not including
 *     rounded corners.
 * @private
 */
Blockly.Flyout.prototype.setBackgroundPath_ = function(width, height) {
  if (this.horizontalLayout_) {
    this.setBackgroundPathHorizontal_(width, height);
  } else {
    this.setBackgroundPathVertical_(width, height);
  }
};

/**
 * Create and set the path for the visible boundaries of the flyout in vertical
 * mode.
 * @param {number} width The width of the flyout, not including the
 *     rounded corners.
 * @param {number} height The height of the flyout, not including
 *     rounded corners.
 * @private
 */
Blockly.Flyout.prototype.setBackgroundPathVertical_ = function(width, height) {
  var atRight = this.toolboxPosition_ == Blockly.TOOLBOX_AT_RIGHT;
  // Decide whether to start on the left or right.
  var path = ['M ' + (atRight ? this.width_ : 0) + ',0'];
  // Top.
  path.push('h', width);
  // Rounded corner.
  path.push('a', this.CORNER_RADIUS, this.CORNER_RADIUS, 0, 0,
      atRight ? 0 : 1,
      atRight ? -this.CORNER_RADIUS : this.CORNER_RADIUS,
      this.CORNER_RADIUS);
  // Side closest to workspace.
  path.push('v', Math.max(0, height - this.CORNER_RADIUS * 2));
  // Rounded corner.
  path.push('a', this.CORNER_RADIUS, this.CORNER_RADIUS, 0, 0,
      atRight ? 0 : 1,
      atRight ? this.CORNER_RADIUS : -this.CORNER_RADIUS,
      this.CORNER_RADIUS);
  // Bottom.
  path.push('h', -width);
  path.push('z');
  this.svgBackground_.setAttribute('d', path.join(' '));
};

/**
 * Create and set the path for the visible boundaries of the flyout in
 * horizontal mode.
 * @param {number} width The width of the flyout, not including the
 *     rounded corners.
 * @param {number} height The height of the flyout, not including
 *     rounded corners.
 * @private
 */
Blockly.Flyout.prototype.setBackgroundPathHorizontal_ = function(width,
    height) {
  var atTop = this.toolboxPosition_ == Blockly.TOOLBOX_AT_TOP;
  // Start at top left.
  var path = ['M 0,' + (atTop ? 0 : this.CORNER_RADIUS)];

  if (atTop) {
    // Top.
    path.push('h', width + this.CORNER_RADIUS);
    // Right.
    path.push('v', height);
    // Bottom.
    path.push('a', this.CORNER_RADIUS, this.CORNER_RADIUS, 0, 0, 1,
        -this.CORNER_RADIUS, this.CORNER_RADIUS);
    path.push('h', -1 * (width - this.CORNER_RADIUS));
    // Left.
    path.push('a', this.CORNER_RADIUS, this.CORNER_RADIUS, 0, 0, 1,
        -this.CORNER_RADIUS, -this.CORNER_RADIUS);
    path.push('z');
  } else {
    // Top.
    path.push('a', this.CORNER_RADIUS, this.CORNER_RADIUS, 0, 0, 1,
        this.CORNER_RADIUS, -this.CORNER_RADIUS);
    path.push('h', width - this.CORNER_RADIUS);
     // Right.
    path.push('a', this.CORNER_RADIUS, this.CORNER_RADIUS, 0, 0, 1,
        this.CORNER_RADIUS, this.CORNER_RADIUS);
    path.push('v', height - this.CORNER_RADIUS);
    // Bottom.
    path.push('h', -width - this.CORNER_RADIUS);
    // Left.
    path.push('z');
  }
  this.svgBackground_.setAttribute('d', path.join(' '));
};

/**
 * Scroll the flyout to the top.
 */
Blockly.Flyout.prototype.scrollToStart = function() {
  this.scrollbar_.set((this.horizontalLayout_ && this.RTL) ? Infinity : 0);
};

/**
 * Scroll the flyout.
 * @param {!Event} e Mouse wheel scroll event.
 * @private
 */
Blockly.Flyout.prototype.wheel_ = function(e) {
  var delta = this.horizontalLayout_ ? e.deltaX : e.deltaY;

  if (delta) {
    if (goog.userAgent.GECKO) {
      // Firefox's deltas are a tenth that of Chrome/Safari.
      delta *= 10;
    }
    var metrics = this.getMetrics_();
    var pos = this.horizontalLayout_ ? metrics.viewLeft + delta :
        metrics.viewTop + delta;
    var limit = this.horizontalLayout_ ?
        metrics.contentWidth - metrics.viewWidth :
        metrics.contentHeight - metrics.viewHeight;
    pos = Math.min(pos, limit);
    pos = Math.max(pos, 0);
    this.scrollbar_.set(pos);
  }

  // Don't scroll the page.
  e.preventDefault();
  // Don't propagate mousewheel event (zooming).
  e.stopPropagation();
};

/**
 * Is the flyout visible?
 * @return {boolean} True if visible.
 */
Blockly.Flyout.prototype.isVisible = function() {
  return this.svgGroup_ && this.svgGroup_.style.display == 'block';
};

/**
 * Hide and empty the flyout.
 */
Blockly.Flyout.prototype.hide = function() {
  if (!this.isVisible()) {
    return;
  }
  this.svgGroup_.style.display = 'none';
  // Delete all the event listeners.
  for (var x = 0, listen; listen = this.listeners_[x]; x++) {
    Blockly.unbindEvent_(listen);
  }
  this.listeners_.length = 0;
  if (this.reflowWrapper_) {
    this.workspace_.removeChangeListener(this.reflowWrapper_);
    this.reflowWrapper_ = null;
  }
  // Do NOT delete the blocks here.  Wait until Flyout.show.
  // https://neil.fraser.name/news/2014/08/09/
};

/**
 * Show and populate the flyout.
 * @param {!Array|string} xmlList List of blocks to show.
 *     Variables and procedures have a custom set of blocks.
 */
Blockly.Flyout.prototype.show = function(xmlList) {
  this.hide();
  this.clearOldBlocks_();

  if (xmlList == Blockly.Variables.NAME_TYPE) {
    // Special category for variables.
    xmlList =
        Blockly.Variables.flyoutCategory(this.workspace_.targetWorkspace);
  } else if (xmlList == Blockly.Procedures.NAME_TYPE) {
    // Special category for procedures.
    xmlList =
        Blockly.Procedures.flyoutCategory(this.workspace_.targetWorkspace);
  }

  this.svgGroup_.style.display = 'block';
  // Create the blocks to be shown in this flyout.
  var blocks = [];
  var gaps = [];
  this.permanentlyDisabled_.length = 0;
  for (var i = 0, xml; xml = xmlList[i]; i++) {
    if (xml.tagName) {
      var tagName = xml.tagName.toUpperCase();
      if (tagName == 'BLOCK') {
        var curBlock = Blockly.Xml.domToBlock(xml, this.workspace_);
        if (curBlock.disabled) {
          // Record blocks that were initially disabled.
          // Do not enable these blocks as a result of capacity filtering.
          this.permanentlyDisabled_.push(curBlock);
        }
        blocks.push({type: 'block', block: curBlock});
        var gap = parseInt(xml.getAttribute('gap'), 10);
        gaps.push(isNaN(gap) ? this.MARGIN * 3 : gap);
      }
      else if (tagName == 'BUTTON') {
        blocks.push({type: 'button', label: xml.getAttribute('text')});
        gaps.push(this.MARGIN);
      }
    }
  }

  this.layoutBlocks_(blocks, gaps);

  // IE 11 is an incompetent browser that fails to fire mouseout events.
  // When the mouse is over the background, deselect all blocks.
  var deselectAll = function() {
    var topBlocks = this.workspace_.getTopBlocks(false);
    for (var i = 0, block; block = topBlocks[i]; i++) {
      block.removeSelect();
    }
  };

  this.listeners_.push(Blockly.bindEvent_(this.svgBackground_, 'mouseover',
      this, deselectAll));

  if (this.horizontalLayout_) {
    this.height_ = 0;
  } else {
    this.width_ = 0;
  }
  this.reflow();

  this.filterForCapacity_();

  // Correctly position the flyout's scrollbar when it opens.
  this.position();

  this.reflowWrapper_ = this.reflow.bind(this);
  this.workspace_.addChangeListener(this.reflowWrapper_);
};

/**
 * Lay out the blocks in the flyout.
 * @param {!Array.<!Blockly.BlockSvg>} blocks The blocks to lay out.
 * @param {!Array.<number>} gaps The visible gaps between blocks.
 * @private
 */
Blockly.Flyout.prototype.layoutBlocks_ = function(blocks, gaps) {
  var margin = this.MARGIN;
  var cursorX = this.RTL ? margin : margin + Blockly.BlockSvg.TAB_WIDTH;
  var cursorY = margin;
  if (this.horizontalLayout_ && this.RTL) {
    blocks = blocks.reverse();
  }
  for (var i = 0, block; block = blocks[i]; i++) {
<<<<<<< HEAD
    if (block.type == 'block') {
      block = block.block;
      var allBlocks = block.getDescendants();
      for (var j = 0, child; child = allBlocks[j]; j++) {
        // Mark blocks as being inside a flyout.  This is used to detect and
        // prevent the closure of the flyout if the user right-clicks on such a
        // block.
        child.isInFlyout = true;
      }
      block.render();
      var root = block.getSvgRoot();
      var blockHW = block.getHeightWidth();
      var tab = block.outputConnection ? Blockly.BlockSvg.TAB_WIDTH : 0;
      if (this.horizontalLayout_) {
        cursorX += tab;
      }
      block.moveBy((this.horizontalLayout_ && this.RTL) ? -cursorX : cursorX,
          cursorY);
      if (this.horizontalLayout_) {
        cursorX += (blockHW.width + gaps[i] - tab);
      } else {
        cursorY += blockHW.height + gaps[i];
      }
=======
    var allBlocks = block.getDescendants();
    for (var j = 0, child; child = allBlocks[j]; j++) {
      // Mark blocks as being inside a flyout.  This is used to detect and
      // prevent the closure of the flyout if the user right-clicks on such a
      // block.
      child.isInFlyout = true;
    }
    block.render();
    var root = block.getSvgRoot();
    var blockHW = block.getHeightWidth();
    var tab = block.outputConnection ? Blockly.BlockSvg.TAB_WIDTH : 0;
    if (this.horizontalLayout_) {
      cursorX += tab;
    }

    if (this.horizontalLayout_ && this.RTL) {
      block.moveBy(cursorX + blockHW.width - tab, cursorY);
    } else {
      block.moveBy(cursorX, cursorY);
    }

    if (this.horizontalLayout_) {
      cursorX += (blockHW.width + gaps[i] - tab);
    } else {
      cursorY += blockHW.height + gaps[i];
    }
>>>>>>> f474e113

      // Create an invisible rectangle under the block to act as a button.  Just
      // using the block as a button is poor, since blocks have holes in them.
      var rect = Blockly.createSvgElement('rect', {'fill-opacity': 0}, null);
      rect.tooltip = block;
      Blockly.Tooltip.bindMouseEvents(rect);
      // Add the rectangles under the blocks, so that the blocks' tooltips work.
      this.workspace_.getCanvas().insertBefore(rect, block.getSvgRoot());
      block.flyoutRect_ = rect;
      this.backgroundButtons_[i] = rect;

      this.addBlockListeners_(root, block, rect);
    } else if (block.type == 'button') {
      var button = new Blockly.FlyoutButton(this.workspace_, block.text);
      var buttonSvg = button.createDom();
      button.show();
      button.moveTo(cursorX, cursorY);
      Blockly.bindEvent_(buttonSvg, 'mouseup', button, button.click);
      this.buttons_.push(button);
      if (this.horizontalLayout_) {
        cursorX += (button.width + gaps[i]);
      } else {
        cursorY += button.height + gaps[i];
      }
    }
  }
};

/**
 * Delete blocks and background buttons from a previous showing of the flyout.
 * @private
 */
Blockly.Flyout.prototype.clearOldBlocks_ = function() {
  // Delete any blocks from a previous showing.
  var oldBlocks = this.workspace_.getTopBlocks(false);
  for (var i = 0, block; block = oldBlocks[i]; i++) {
    if (block.workspace == this.workspace_) {
      block.dispose(false, false);
    }
  }
  // Delete any background buttons from a previous showing.
  for (var j = 0, rect; rect = this.backgroundButtons_[j]; j++) {
    goog.dom.removeNode(rect);
  }
  this.backgroundButtons_.length = 0;

  for (var i = 0, button; button = this.buttons_[i]; i++) {
    button.dispose();
  }
  this.buttons_.length;
};

/**
 * Add listeners to a block that has been added to the flyout.
 * @param {!Element} root The root node of the SVG group the block is in.
 * @param {!Blockly.Block} block The block to add listeners for.
 * @param {!Element} rect The invisible rectangle under the block that acts as
 *     a button for that block.
 * @private
 */
Blockly.Flyout.prototype.addBlockListeners_ = function(root, block, rect) {
  if (this.autoClose) {
    this.listeners_.push(Blockly.bindEvent_(root, 'mousedown', null,
        this.createBlockFunc_(block)));
    this.listeners_.push(Blockly.bindEvent_(rect, 'mousedown', null,
        this.createBlockFunc_(block)));
  } else {
    this.listeners_.push(Blockly.bindEvent_(root, 'mousedown', null,
        this.blockMouseDown_(block)));
    this.listeners_.push(Blockly.bindEvent_(rect, 'mousedown', null,
        this.blockMouseDown_(block)));
  }
  this.listeners_.push(Blockly.bindEvent_(root, 'mouseover', block,
      block.addSelect));
  this.listeners_.push(Blockly.bindEvent_(root, 'mouseout', block,
      block.removeSelect));
  this.listeners_.push(Blockly.bindEvent_(rect, 'mouseover', block,
      block.addSelect));
  this.listeners_.push(Blockly.bindEvent_(rect, 'mouseout', block,
      block.removeSelect));
};

/**
 * Handle a mouse-down on an SVG block in a non-closing flyout.
 * @param {!Blockly.Block} block The flyout block to copy.
 * @return {!Function} Function to call when block is clicked.
 * @private
 */
Blockly.Flyout.prototype.blockMouseDown_ = function(block) {
  var flyout = this;
  return function(e) {
    Blockly.terminateDrag_();
    Blockly.hideChaff();
    if (Blockly.isRightButton(e)) {
      // Right-click.
      block.showContextMenu_(e);
    } else {
      // Left-click (or middle click)
      Blockly.Css.setCursor(Blockly.Css.Cursor.CLOSED);
      // Record the current mouse position.
      Blockly.Flyout.startDownEvent_ = e;
      Blockly.Flyout.startBlock_ = block;
      Blockly.Flyout.startFlyout_ = flyout;
      Blockly.Flyout.onMouseUpWrapper_ = Blockly.bindEvent_(document,
          'mouseup', this, flyout.onMouseUp_);
      Blockly.Flyout.onMouseMoveBlockWrapper_ = Blockly.bindEvent_(document,
          'mousemove', this, flyout.onMouseMoveBlock_);
    }
    // This event has been handled.  No need to bubble up to the document.
    e.stopPropagation();
  };
};

/**
 * Mouse down on the flyout background.  Start a vertical scroll drag.
 * @param {!Event} e Mouse down event.
 * @private
 */
Blockly.Flyout.prototype.onMouseDown_ = function(e) {
  if (Blockly.isRightButton(e)) {
    return;
  }
  Blockly.hideChaff(true);
  Blockly.Flyout.terminateDrag_();
  this.startDragMouseY_ = e.clientY;
  this.startDragMouseX_ = e.clientX;
  Blockly.Flyout.onMouseMoveWrapper_ = Blockly.bindEvent_(document, 'mousemove',
      this, this.onMouseMove_);
  Blockly.Flyout.onMouseUpWrapper_ = Blockly.bindEvent_(document, 'mouseup',
      this, Blockly.Flyout.terminateDrag_);
  // This event has been handled.  No need to bubble up to the document.
  e.preventDefault();
  e.stopPropagation();
};

/**
 * Handle a mouse-up anywhere in the SVG pane.  Is only registered when a
 * block is clicked.  We can't use mouseUp on the block since a fast-moving
 * cursor can briefly escape the block before it catches up.
 * @param {!Event} e Mouse up event.
 * @private
 */
Blockly.Flyout.prototype.onMouseUp_ = function(e) {
  if (!this.workspace_.isDragging() && !Blockly.WidgetDiv.isVisible()) {
    Blockly.Events.fire(
        new Blockly.Events.Ui(Blockly.Flyout.startBlock_, 'click',
                              undefined, undefined));
  }
  Blockly.terminateDrag_();
};

/**
 * Handle a mouse-move to vertically drag the flyout.
 * @param {!Event} e Mouse move event.
 * @private
 */
Blockly.Flyout.prototype.onMouseMove_ = function(e) {
  var metrics = this.getMetrics_();
  if (this.horizontalLayout_) {
    if (metrics.contentWidth - metrics.viewWidth < 0) {
      return;
    }
    var dx = e.clientX - this.startDragMouseX_;
    this.startDragMouseX_ = e.clientX;
    var x = metrics.viewLeft - dx;
    x = goog.math.clamp(x, 0, metrics.contentWidth - metrics.viewWidth);
    this.scrollbar_.set(x);
  } else {
    if (metrics.contentHeight - metrics.viewHeight < 0) {
      return;
    }
    var dy = e.clientY - this.startDragMouseY_;
    this.startDragMouseY_ = e.clientY;
    var y = metrics.viewTop - dy;
    y = goog.math.clamp(y, 0, metrics.contentHeight - metrics.viewHeight);
    this.scrollbar_.set(y);
  }
};

/**
 * Mouse button is down on a block in a non-closing flyout.  Create the block
 * if the mouse moves beyond a small radius.  This allows one to play with
 * fields without instantiating blocks that instantly self-destruct.
 * @param {!Event} e Mouse move event.
 * @private
 */
Blockly.Flyout.prototype.onMouseMoveBlock_ = function(e) {
  if (e.type == 'mousemove' && e.clientX <= 1 && e.clientY == 0 &&
      e.button == 0) {
    /* HACK:
     Safari Mobile 6.0 and Chrome for Android 18.0 fire rogue mousemove events
     on certain touch actions. Ignore events with these signatures.
     This may result in a one-pixel blind spot in other browsers,
     but this shouldn't be noticeable. */
    e.stopPropagation();
    return;
  }
  var dx = e.clientX - Blockly.Flyout.startDownEvent_.clientX;
  var dy = e.clientY - Blockly.Flyout.startDownEvent_.clientY;
  // Still dragging within the sticky DRAG_RADIUS.
  if (Math.sqrt(dx * dx + dy * dy) > Blockly.DRAG_RADIUS) {
    // Create the block.
    Blockly.Flyout.startFlyout_.createBlockFunc_(Blockly.Flyout.startBlock_)(
        Blockly.Flyout.startDownEvent_);
  }
};

/**
 * Create a copy of this block on the workspace.
 * @param {!Blockly.Block} originBlock The flyout block to copy.
 * @return {!Function} Function to call when block is clicked.
 * @private
 */
Blockly.Flyout.prototype.createBlockFunc_ = function(originBlock) {
  var flyout = this;
  return function(e) {
    if (Blockly.isRightButton(e)) {
      // Right-click.  Don't create a block, let the context menu show.
      return;
    }
    if (originBlock.disabled) {
      // Beyond capacity.
      return;
    }
    Blockly.Events.disable();
    var block = flyout.placeNewBlock_(originBlock);
    Blockly.Events.enable();
    if (Blockly.Events.isEnabled()) {
      Blockly.Events.setGroup(true);
      Blockly.Events.fire(new Blockly.Events.Create(block));
    }
    if (flyout.autoClose) {
      flyout.hide();
    } else {
      flyout.filterForCapacity_();
    }
    // Start a dragging operation on the new block.
    block.onMouseDown_(e);
    Blockly.dragMode_ = Blockly.DRAG_FREE;
    block.setDragging_(true);
  };
};

/**
 * Copy a block from the flyout to the workspace and position it correctly.
 * @param {!Blockly.Block} originBlock The flyout block to copy..
 * @return {!Blockly.Block} The new block in the main workspace.
 * @private
 */
Blockly.Flyout.prototype.placeNewBlock_ = function(originBlock) {
  var targetWorkspace = this.targetWorkspace_;
  var svgRootOld = originBlock.getSvgRoot();
  if (!svgRootOld) {
    throw 'originBlock is not rendered.';
  }
  // Figure out where the original block is on the screen, relative to the upper
  // left corner of the main workspace.
  var xyOld = Blockly.getSvgXY_(svgRootOld, targetWorkspace);
  // Take into account that the flyout might have been scrolled horizontally
  // (separately from the main workspace).
  // Generally a no-op in vertical mode but likely to happen in horizontal
  // mode.
  var scrollX = this.workspace_.scrollX;
  var scale = this.workspace_.scale;
  xyOld.x += scrollX / scale - scrollX;
  // If the flyout is on the right side, (0, 0) in the flyout is offset to
  // the right of (0, 0) in the main workspace.  Add an offset to take that
  // into account.
  if (this.toolboxPosition_ == Blockly.TOOLBOX_AT_RIGHT) {
    scrollX = targetWorkspace.getMetrics().viewWidth - this.width_;
    scale = targetWorkspace.scale;
    // Scale the scroll (getSvgXY_ did not do this).
    xyOld.x += scrollX / scale - scrollX;
  }

  // Take into account that the flyout might have been scrolled vertically
  // (separately from the main workspace).
  // Generally a no-op in horizontal mode but likely to happen in vertical
  // mode.
  var scrollY = this.workspace_.scrollY;
  scale = this.workspace_.scale;
  xyOld.y += scrollY / scale - scrollY;
  // If the flyout is on the bottom, (0, 0) in the flyout is offset to be below
  // (0, 0) in the main workspace.  Add an offset to take that into account.
  if (this.toolboxPosition_ == Blockly.TOOLBOX_AT_BOTTOM) {
    scrollY = targetWorkspace.getMetrics().viewHeight - this.height_;
    scale = targetWorkspace.scale;
    xyOld.y += scrollY / scale - scrollY;
  }

  // Create the new block by cloning the block in the flyout (via XML).
  var xml = Blockly.Xml.blockToDom(originBlock);
  var block = Blockly.Xml.domToBlock(xml, targetWorkspace);
  var svgRootNew = block.getSvgRoot();
  if (!svgRootNew) {
    throw 'block is not rendered.';
  }
  // Figure out where the new block got placed on the screen, relative to the
  // upper left corner of the workspace.  This may not be the same as the
  // original block because the flyout's origin may not be the same as the
  // main workspace's origin.
  var xyNew = Blockly.getSvgXY_(svgRootNew, targetWorkspace);
  // Scale the scroll (getSvgXY_ did not do this).
  xyNew.x +=
      targetWorkspace.scrollX / targetWorkspace.scale - targetWorkspace.scrollX;
  xyNew.y +=
      targetWorkspace.scrollY / targetWorkspace.scale - targetWorkspace.scrollY;
  // If the flyout is collapsible and the workspace can't be scrolled.
  if (targetWorkspace.toolbox_ && !targetWorkspace.scrollbar) {
    xyNew.x += targetWorkspace.toolbox_.getWidth() / targetWorkspace.scale;
    xyNew.y += targetWorkspace.toolbox_.getHeight() / targetWorkspace.scale;
  }

  // Move the new block to where the old block is.
  block.moveBy(xyOld.x - xyNew.x, xyOld.y - xyNew.y);
  return block;
};

/**
 * Filter the blocks on the flyout to disable the ones that are above the
 * capacity limit.
 * @private
 */
Blockly.Flyout.prototype.filterForCapacity_ = function() {
  var remainingCapacity = this.targetWorkspace_.remainingCapacity();
  var blocks = this.workspace_.getTopBlocks(false);
  for (var i = 0, block; block = blocks[i]; i++) {
    if (this.permanentlyDisabled_.indexOf(block) == -1) {
      var allBlocks = block.getDescendants();
      block.setDisabled(allBlocks.length > remainingCapacity);
    }
  }
};

/**
 * Return the deletion rectangle for this flyout.
 * @return {goog.math.Rect} Rectangle in which to delete.
 */
Blockly.Flyout.prototype.getClientRect = function() {
  if (!this.svgGroup_) {
    return null;
  }

  var flyoutRect = this.svgGroup_.getBoundingClientRect();
  // BIG_NUM is offscreen padding so that blocks dragged beyond the shown flyout
  // area are still deleted.  Must be larger than the largest screen size,
  // but be smaller than half Number.MAX_SAFE_INTEGER (not available on IE).
  var BIG_NUM = 1000000000;
  var x = flyoutRect.left;
  var y = flyoutRect.top;
  var width = flyoutRect.width;
  var height = flyoutRect.height;

  if (this.toolboxPosition_ == Blockly.TOOLBOX_AT_TOP) {
    return new goog.math.Rect(-BIG_NUM, y - BIG_NUM, BIG_NUM * 2,
        BIG_NUM + height);
  } else if (this.toolboxPosition_ == Blockly.TOOLBOX_AT_BOTTOM) {
    return new goog.math.Rect(-BIG_NUM, y, BIG_NUM * 2,
        BIG_NUM + height);
  } else if (this.toolboxPosition_ == Blockly.TOOLBOX_AT_LEFT) {
    return new goog.math.Rect(x - BIG_NUM, -BIG_NUM, BIG_NUM + width,
        BIG_NUM * 2);
  } else {  // Right
    return new goog.math.Rect(x, -BIG_NUM, BIG_NUM + width, BIG_NUM * 2);
  }
};

/**
 * Stop binding to the global mouseup and mousemove events.
 * @private
 */
Blockly.Flyout.terminateDrag_ = function() {
  if (Blockly.Flyout.onMouseUpWrapper_) {
    Blockly.unbindEvent_(Blockly.Flyout.onMouseUpWrapper_);
    Blockly.Flyout.onMouseUpWrapper_ = null;
  }
  if (Blockly.Flyout.onMouseMoveBlockWrapper_) {
    Blockly.unbindEvent_(Blockly.Flyout.onMouseMoveBlockWrapper_);
    Blockly.Flyout.onMouseMoveBlockWrapper_ = null;
  }
  if (Blockly.Flyout.onMouseMoveWrapper_) {
    Blockly.unbindEvent_(Blockly.Flyout.onMouseMoveWrapper_);
    Blockly.Flyout.onMouseMoveWrapper_ = null;
  }
  if (Blockly.Flyout.onMouseUpWrapper_) {
    Blockly.unbindEvent_(Blockly.Flyout.onMouseUpWrapper_);
    Blockly.Flyout.onMouseUpWrapper_ = null;
  }
  Blockly.Flyout.startDownEvent_ = null;
  Blockly.Flyout.startBlock_ = null;
  Blockly.Flyout.startFlyout_ = null;
};

/**
 * Compute height of flyout.  Position button under each block.
 * For RTL: Lay out the blocks right-aligned.
 * @param {!Array<!Blockly.Block>} blocks The blocks to reflow.
 */
Blockly.Flyout.prototype.reflowHorizontal = function(blocks) {
  this.workspace_.scale = this.targetWorkspace_.scale;
  var flyoutHeight = 0;
  for (var i = 0, block; block = blocks[i]; i++) {
    flyoutHeight = Math.max(flyoutHeight, block.getHeightWidth().height);
  }
  flyoutHeight += this.MARGIN * 1.5;
  flyoutHeight *= this.workspace_.scale;
  flyoutHeight += Blockly.Scrollbar.scrollbarThickness;
  if (this.height_ != flyoutHeight) {
    for (var i = 0, block; block = blocks[i]; i++) {
      var blockHW = block.getHeightWidth();
      if (block.flyoutRect_) {
        block.flyoutRect_.setAttribute('width', blockHW.width);
        block.flyoutRect_.setAttribute('height', blockHW.height);
        // Rectangles behind blocks with output tabs are shifted a bit.
        var tab = block.outputConnection ? Blockly.BlockSvg.TAB_WIDTH : 0;
        var blockXY = block.getRelativeToSurfaceXY();
        block.flyoutRect_.setAttribute('y', blockXY.y);
        block.flyoutRect_.setAttribute('x',
            this.RTL ? blockXY.x - blockHW.width + tab : blockXY.x - tab);
        // For hat blocks we want to shift them down by the hat height
        // since the y coordinate is the corner, not the top of the hat.
        var hatOffset =
            block.startHat_ ? Blockly.BlockSvg.START_HAT_HEIGHT : 0;
        if (hatOffset) {
          block.moveBy(0, hatOffset);
        }
        block.flyoutRect_.setAttribute('y', blockXY.y);
      }
    }
    // Record the height for .getMetrics_ and .position.
    this.height_ = flyoutHeight;
    // Call this since it is possible the trash and zoom buttons need
    // to move. e.g. on a bottom positioned flyout when zoom is clicked.
    this.targetWorkspace_.resize();
  }
};

/**
 * Compute width of flyout.  Position button under each block.
 * For RTL: Lay out the blocks right-aligned.
 * @param {!Array<!Blockly.Block>} blocks The blocks to reflow.
 */
Blockly.Flyout.prototype.reflowVertical = function(blocks) {
  this.workspace_.scale = this.targetWorkspace_.scale;
  var flyoutWidth = 0;
  for (var i = 0, block; block = blocks[i]; i++) {
    var width = block.getHeightWidth().width;
    if (block.outputConnection) {
      width -= Blockly.BlockSvg.TAB_WIDTH;
    }
    flyoutWidth = Math.max(flyoutWidth, width);
  }
  flyoutWidth += this.MARGIN * 1.5 + Blockly.BlockSvg.TAB_WIDTH;
  flyoutWidth *= this.workspace_.scale;
  flyoutWidth += Blockly.Scrollbar.scrollbarThickness;
  if (this.width_ != flyoutWidth) {
    for (var i = 0, block; block = blocks[i]; i++) {
      var blockHW = block.getHeightWidth();
      if (this.RTL) {
        // With the flyoutWidth known, right-align the blocks.
        var oldX = block.getRelativeToSurfaceXY().x;
        var newX = flyoutWidth / this.workspace_.scale - this.MARGIN;
        newX -= Blockly.BlockSvg.TAB_WIDTH;
        block.moveBy(newX - oldX, 0);
      }
      if (block.flyoutRect_) {
        block.flyoutRect_.setAttribute('width', blockHW.width);
        block.flyoutRect_.setAttribute('height', blockHW.height);
        // Blocks with output tabs are shifted a bit.
        var tab = block.outputConnection ? Blockly.BlockSvg.TAB_WIDTH : 0;
        var blockXY = block.getRelativeToSurfaceXY();
        block.flyoutRect_.setAttribute('x',
            this.RTL ? blockXY.x - blockHW.width + tab : blockXY.x - tab);
        // For hat blocks we want to shift them down by the hat height
        // since the y coordinate is the corner, not the top of the hat.
        var hatOffset =
            block.startHat_ ? Blockly.BlockSvg.START_HAT_HEIGHT : 0;
        if (hatOffset) {
          block.moveBy(0, hatOffset);
        }
        block.flyoutRect_.setAttribute('y', blockXY.y);
      }
    }
    // Record the width for .getMetrics_ and .position.
    this.width_ = flyoutWidth;
    // Call this since it is possible the trash and zoom buttons need
    // to move. e.g. on a bottom positioned flyout when zoom is clicked.
    this.targetWorkspace_.resize();
  }
};

/**
 * Reflow blocks and their buttons.
 */
Blockly.Flyout.prototype.reflow = function() {
  if (this.reflowWrapper_) {
    this.workspace_.removeChangeListener(this.reflowWrapper_);
  }
  var blocks = this.workspace_.getTopBlocks(false);
  if (this.horizontalLayout_) {
    this.reflowHorizontal(blocks);
  } else {
    this.reflowVertical(blocks);
  }
  if (this.reflowWrapper_) {
    this.workspace_.addChangeListener(this.reflowWrapper_);
  }
};<|MERGE_RESOLUTION|>--- conflicted
+++ resolved
@@ -623,7 +623,6 @@
     blocks = blocks.reverse();
   }
   for (var i = 0, block; block = blocks[i]; i++) {
-<<<<<<< HEAD
     if (block.type == 'block') {
       block = block.block;
       var allBlocks = block.getDescendants();
@@ -647,34 +646,6 @@
       } else {
         cursorY += blockHW.height + gaps[i];
       }
-=======
-    var allBlocks = block.getDescendants();
-    for (var j = 0, child; child = allBlocks[j]; j++) {
-      // Mark blocks as being inside a flyout.  This is used to detect and
-      // prevent the closure of the flyout if the user right-clicks on such a
-      // block.
-      child.isInFlyout = true;
-    }
-    block.render();
-    var root = block.getSvgRoot();
-    var blockHW = block.getHeightWidth();
-    var tab = block.outputConnection ? Blockly.BlockSvg.TAB_WIDTH : 0;
-    if (this.horizontalLayout_) {
-      cursorX += tab;
-    }
-
-    if (this.horizontalLayout_ && this.RTL) {
-      block.moveBy(cursorX + blockHW.width - tab, cursorY);
-    } else {
-      block.moveBy(cursorX, cursorY);
-    }
-
-    if (this.horizontalLayout_) {
-      cursorX += (blockHW.width + gaps[i] - tab);
-    } else {
-      cursorY += blockHW.height + gaps[i];
-    }
->>>>>>> f474e113
 
       // Create an invisible rectangle under the block to act as a button.  Just
       // using the block as a button is poor, since blocks have holes in them.
@@ -724,7 +695,7 @@
   for (var i = 0, button; button = this.buttons_[i]; i++) {
     button.dispose();
   }
-  this.buttons_.length;
+  this.buttons_.length = 0;
 };
 
 /**
