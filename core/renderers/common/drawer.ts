/**
 * @license
 * Copyright 2019 Google LLC
 * SPDX-License-Identifier: Apache-2.0
 */

// Former goog.module ID: Blockly.blockRendering.Drawer

import type {BlockSvg} from '../../block_svg.js';
import {Coordinate} from '../../utils.js';
import * as svgPaths from '../../utils/svg_paths.js';
import {Connection} from '../measurables/connection.js';
import type {ExternalValueInput} from '../measurables/external_value_input.js';
import type {Field} from '../measurables/field.js';
import type {Icon} from '../measurables/icon.js';
import type {InlineInput} from '../measurables/inline_input.js';
import type {PreviousConnection} from '../measurables/previous_connection.js';
import type {Row} from '../measurables/row.js';
import {Types} from '../measurables/types.js';

import {isDynamicShape, isNotch, isPuzzleTab} from './constants.js';
import type {ConstantProvider, Notch, PuzzleTab} from './constants.js';
import type {RenderInfo} from './info.js';
<<<<<<< HEAD
=======
import * as deprecation from '../../utils/deprecation.js';
import {ConnectionType} from '../../connection_type.js';
>>>>>>> 919778eb

/**
 * An object that draws a block based on the given rendering information.
 */
export class Drawer {
  block_: BlockSvg;
  info_: RenderInfo;
  topLeft_: Coordinate;
  outlinePath_ = '';
  inlinePath_ = '';
  protected constants_: ConstantProvider;

  /**
   * @param block The block to render.
   * @param info An object containing all information needed to render this
   *     block.
   */
  constructor(block: BlockSvg, info: RenderInfo) {
    this.block_ = block;
    this.info_ = info;
    this.topLeft_ = block.getRelativeToSurfaceXY();

    /** The renderer's constant provider. */
    this.constants_ = info.getRenderer().getConstants();
  }

  /**
   * Draw the block to the workspace. Here "drawing" means setting SVG path
   * elements and moving fields, icons, and connections on the screen.
   *
   * The pieces of the paths are pushed into arrays of "steps", which are then
   * joined with spaces and set directly on the block.  This guarantees that
   * the steps are separated by spaces for improved readability, but isn't
   * required.
   */
  draw() {
    this.drawOutline_();
    this.drawInternals_();
    this.updateConnectionHighlights();

    this.block_.pathObject.setPath(this.outlinePath_ + '\n' + this.inlinePath_);
    if (this.info_.RTL) {
      this.block_.pathObject.flipRTL();
    }
    this.recordSizeOnBlock_();
  }

  /**
   * Save sizing information back to the block
   * Most of the rendering information can be thrown away at the end of the
   * render. Anything that needs to be kept around should be set in this
   * function.
   */
  protected recordSizeOnBlock_() {
    // This is used when the block is reporting its size to anyone else.
    // The dark path adds to the size of the block in both X and Y.
    this.block_.height = this.info_.height;
    this.block_.width = this.info_.widthWithChildren;
  }

  /** Create the outline of the block.  This is a single continuous path. */
  protected drawOutline_() {
    this.drawTop_();
    for (let r = 1; r < this.info_.rows.length - 1; r++) {
      const row = this.info_.rows[r];
      if (row.hasJaggedEdge) {
        this.drawJaggedEdge_(row);
      } else if (row.hasStatement) {
        this.drawStatementInput_(row);
      } else if (row.hasExternalInput) {
        this.drawValueInput_(row);
      } else {
        this.drawRightSideRow_(row);
      }
    }
    this.drawBottom_();
    this.drawLeft_();
  }

  /**
   * Add steps for the top corner of the block, taking into account
   * details such as hats and rounded corners.
   */
  protected drawTop_() {
    const topRow = this.info_.topRow;
    const elements = topRow.elements;

    this.positionPreviousConnection_();
    this.outlinePath_ += svgPaths.moveBy(topRow.xPos, this.info_.startY);
    for (let i = 0, elem; (elem = elements[i]); i++) {
      if (Types.isLeftRoundedCorner(elem)) {
        this.outlinePath_ += this.constants_.OUTSIDE_CORNERS.topLeft;
      } else if (Types.isRightRoundedCorner(elem)) {
        this.outlinePath_ += this.constants_.OUTSIDE_CORNERS.topRight;
      } else if (
        Types.isPreviousConnection(elem) &&
        elem instanceof Connection
      ) {
        this.outlinePath_ += (
          (elem as PreviousConnection).shape as Notch
        ).pathLeft;
      } else if (Types.isHat(elem)) {
        this.outlinePath_ += this.constants_.START_HAT.path;
      } else if (Types.isSpacer(elem)) {
        this.outlinePath_ += svgPaths.lineOnAxis('h', elem.width);
      }
    }
    // No branch for a square corner, because it's a no-op.
    this.outlinePath_ += svgPaths.lineOnAxis('v', topRow.height);
  }

  /**
   * Add steps for the jagged edge of a row on a collapsed block.
   *
   * @param row The row to draw the side of.
   */
  protected drawJaggedEdge_(row: Row) {
    const remainder = row.height - this.constants_.JAGGED_TEETH.height;
    this.outlinePath_ +=
      this.constants_.JAGGED_TEETH.path + svgPaths.lineOnAxis('v', remainder);
  }

  /**
   * Add steps for an external value input, rendered as a notch in the side
   * of the block.
   *
   * @param row The row that this input belongs to.
   */
  protected drawValueInput_(row: Row) {
    const input = row.getLastInput() as ExternalValueInput | InlineInput;
    this.positionExternalValueConnection_(row);

    const pathDown = isDynamicShape(input.shape)
      ? input.shape.pathDown(input.height)
      : (input.shape as PuzzleTab).pathDown;

    this.outlinePath_ +=
      svgPaths.lineOnAxis('H', input.xPos + input.width) +
      pathDown +
      svgPaths.lineOnAxis('v', row.height - input.connectionHeight);
  }

  /**
   * Add steps for a statement input.
   *
   * @param row The row that this input belongs to.
   */
  protected drawStatementInput_(row: Row) {
    const input = row.getLastInput();
    if (!input) return;
    // Where to start drawing the notch, which is on the right side in LTR.
    const x = input.xPos + input.notchOffset + (input.shape as Notch).width;

    const innerTopLeftCorner =
      (input.shape as Notch).pathRight +
      svgPaths.lineOnAxis(
        'h',
        -(input.notchOffset - this.constants_.INSIDE_CORNERS.width),
      ) +
      this.constants_.INSIDE_CORNERS.pathTop;

    const innerHeight = row.height - 2 * this.constants_.INSIDE_CORNERS.height;

    this.outlinePath_ +=
      svgPaths.lineOnAxis('H', x) +
      innerTopLeftCorner +
      svgPaths.lineOnAxis('v', innerHeight) +
      this.constants_.INSIDE_CORNERS.pathBottom +
      svgPaths.lineOnAxis('H', row.xPos + row.width);

    this.positionStatementInputConnection_(row);
  }

  /**
   * Add steps for the right side of a row that does not have value or
   * statement input connections.
   *
   * @param row The row to draw the side of.
   */
  protected drawRightSideRow_(row: Row) {
    this.outlinePath_ += svgPaths.lineOnAxis('V', row.yPos + row.height);
  }

  /**
   * Add steps for the bottom edge of a block, possibly including a notch
   * for the next connection.
   */
  protected drawBottom_() {
    const bottomRow = this.info_.bottomRow;
    const elems = bottomRow.elements;
    this.positionNextConnection_();

    let rightCornerYOffset = 0;
    let outlinePath = '';
    for (let i = elems.length - 1, elem; (elem = elems[i]); i--) {
      if (Types.isNextConnection(elem) && elem instanceof Connection) {
        outlinePath += (elem.shape as Notch).pathRight;
      } else if (Types.isLeftSquareCorner(elem)) {
        outlinePath += svgPaths.lineOnAxis('H', bottomRow.xPos);
      } else if (Types.isLeftRoundedCorner(elem)) {
        outlinePath += this.constants_.OUTSIDE_CORNERS.bottomLeft;
      } else if (Types.isRightRoundedCorner(elem)) {
        outlinePath += this.constants_.OUTSIDE_CORNERS.bottomRight;
        rightCornerYOffset = this.constants_.OUTSIDE_CORNERS.rightHeight;
      } else if (Types.isSpacer(elem)) {
        outlinePath += svgPaths.lineOnAxis('h', elem.width * -1);
      }
    }

    this.outlinePath_ += svgPaths.lineOnAxis(
      'V',
      bottomRow.baseline - rightCornerYOffset,
    );
    this.outlinePath_ += outlinePath;
  }

  /**
   * Add steps for the left side of the block, which may include an output
   * connection
   */
  protected drawLeft_() {
    const outputConnection = this.info_.outputConnection;
    this.positionOutputConnection_();

    if (outputConnection) {
      const tabBottom =
        outputConnection.connectionOffsetY + outputConnection.height;
      const pathUp = isDynamicShape(outputConnection.shape)
        ? outputConnection.shape.pathUp(outputConnection.height)
        : (outputConnection.shape as PuzzleTab).pathUp;

      // Draw a line up to the bottom of the tab.
      this.outlinePath_ += svgPaths.lineOnAxis('V', tabBottom) + pathUp;
    }
    // Close off the path.  This draws a vertical line up to the start of the
    // block's path, which may be either a rounded or a sharp corner.
    this.outlinePath_ += 'z';
  }

  /**
   * Draw the internals of the block: inline inputs, fields, and icons.  These
   * do not depend on the outer path for placement.
   */
  protected drawInternals_() {
    for (let i = 0, row; (row = this.info_.rows[i]); i++) {
      for (let j = 0, elem; (elem = row.elements[j]); j++) {
        if (Types.isInlineInput(elem)) {
          this.drawInlineInput_(elem as InlineInput);
        } else if (Types.isIcon(elem) || Types.isField(elem)) {
          this.layoutField_(elem as Field | Icon);
        }
      }
    }
  }

  /**
   * Push a field or icon's new position to its SVG root.
   *
   * @param fieldInfo The rendering information for the field or icon.
   */
  protected layoutField_(fieldInfo: Icon | Field) {
    const yPos = fieldInfo.centerline - fieldInfo.height / 2;
    let xPos = fieldInfo.xPos;
    let scale = '';
    if (this.info_.RTL) {
      xPos = -(xPos + fieldInfo.width);
      if (fieldInfo.flipRtl) {
        xPos += fieldInfo.width;
        scale = 'scale(-1 1)';
      }
    }

    if (Types.isIcon(fieldInfo)) {
      const icon = (fieldInfo as Icon).icon;
      icon.setOffsetInBlock(new Coordinate(xPos, yPos));
      if (this.info_.isInsertionMarker) {
        icon.hideForInsertionMarker();
      }
    } else {
      const svgGroup = (fieldInfo as Field).field.getSvgRoot()!;
      svgGroup.setAttribute(
        'transform',
        'translate(' + xPos + ',' + yPos + ')' + scale,
      );
      if (this.info_.isInsertionMarker) {
        svgGroup.setAttribute('display', 'none');
      }
    }
  }

  /**
   * Add steps for an inline input.
   *
   * @param input The information about the input to render.
   */
  protected drawInlineInput_(input: InlineInput) {
    const width = input.width;
    const height = input.height;
    const yPos = input.centerline - height / 2;

    const connectionTop = input.connectionOffsetY;
    const connectionBottom = input.connectionHeight + connectionTop;
    const connectionRight = input.xPos + input.connectionWidth;

    this.inlinePath_ +=
      svgPaths.moveTo(connectionRight, yPos) +
      svgPaths.lineOnAxis('v', connectionTop) +
      (input.shape as PuzzleTab).pathDown +
      svgPaths.lineOnAxis('v', height - connectionBottom) +
      svgPaths.lineOnAxis('h', width - input.connectionWidth) +
      svgPaths.lineOnAxis('v', -height) +
      'z';

    this.positionInlineInputConnection_(input);
  }

  /**
   * Position the connection on an inline value input, taking into account
   * RTL and the small gap between the parent block and child block which lets
   * the parent block's dark path show through.
   *
   * @param input The information about the input that the connection is on.
   */
  protected positionInlineInputConnection_(input: InlineInput) {
    const yPos = input.centerline - input.height / 2;
    // Move the connection.
    if (input.connectionModel) {
      // xPos already contains info about startX
      let connX = input.xPos + input.connectionWidth + input.connectionOffsetX;
      if (this.info_.RTL) {
        connX *= -1;
      }
      input.connectionModel.setOffsetInBlock(
        connX,
        yPos + input.connectionOffsetY,
      );
    }
  }

  /**
   * Position the connection on a statement input, taking into account
   * RTL and the small gap between the parent block and child block which lets
   * the parent block's dark path show through.
   *
   * @param row The row that the connection is on.
   */
  protected positionStatementInputConnection_(row: Row) {
    const input = row.getLastInput();
    if (input?.connectionModel) {
      let connX = row.xPos + row.statementEdge + input.notchOffset;
      if (this.info_.RTL) {
        connX *= -1;
      }
      input.connectionModel.setOffsetInBlock(connX, row.yPos);
    }
  }

  /**
   * Position the connection on an external value input, taking into account
   * RTL and the small gap between the parent block and child block which lets
   * the parent block's dark path show through.
   *
   * @param row The row that the connection is on.
   */
  protected positionExternalValueConnection_(row: Row) {
    const input = row.getLastInput();
    if (input && input.connectionModel) {
      let connX = row.xPos + row.width;
      if (this.info_.RTL) {
        connX *= -1;
      }
      input.connectionModel.setOffsetInBlock(connX, row.yPos);
    }
  }

  /** Position the previous connection on a block. */
  protected positionPreviousConnection_() {
    const topRow = this.info_.topRow;
    if (topRow.connection) {
      const x = topRow.xPos + topRow.notchOffset;
      const connX = this.info_.RTL ? -x : x;
      topRow.connection.connectionModel.setOffsetInBlock(connX, 0);
    }
  }

  /** Position the next connection on a block. */
  protected positionNextConnection_() {
    const bottomRow = this.info_.bottomRow;

    if (bottomRow.connection) {
      const connInfo = bottomRow.connection;
      const x = connInfo.xPos; // Already contains info about startX.
      const connX = this.info_.RTL ? -x : x;
      connInfo.connectionModel.setOffsetInBlock(connX, bottomRow.baseline);
    }
  }

  /** Position the output connection on a block. */
  protected positionOutputConnection_() {
    if (this.info_.outputConnection) {
      const x =
        this.info_.startX + this.info_.outputConnection.connectionOffsetX;
      const connX = this.info_.RTL ? -x : x;
      this.block_.outputConnection.setOffsetInBlock(
        connX,
        this.info_.outputConnection.connectionOffsetY,
      );
    }
  }

  /**
   * Updates the path object to reflect which connections on the block are
   * highlighted.
   */
  protected updateConnectionHighlights() {
    for (const row of this.info_.rows) {
      for (const elem of row.elements) {
        if (!(elem instanceof Connection)) continue;

        if (elem.highlighted) {
          this.drawConnectionHighlightPath(elem);
        } else {
          this.block_.pathObject.removeConnectionHighlight?.(
            elem.connectionModel,
          );
        }
      }
    }
  }

  /** Returns a path to highlight the given connection. */
  drawConnectionHighlightPath(measurable: Connection) {
    const conn = measurable.connectionModel;
    let path = '';
    if (
      conn.type === ConnectionType.INPUT_VALUE ||
      conn.type === ConnectionType.OUTPUT_VALUE
    ) {
      path = this.getExpressionConnectionHighlightPath(measurable);
    } else {
      path = this.getStatementConnectionHighlightPath(measurable);
    }
    const block = conn.getSourceBlock();
    block.pathObject.addConnectionHighlight?.(
      conn,
      path,
      conn.getOffsetInBlock(),
      block.RTL,
    );
  }

  /**
   * Returns a path to highlight the given conneciton, assuming it is an
   * input or output connection.
   */
  private getExpressionConnectionHighlightPath(connection: Connection): string {
    let connPath = '';
    if (isDynamicShape(connection.shape)) {
      connPath = connection.shape.pathDown(connection.height);
    } else if (isPuzzleTab(connection.shape)) {
      connPath = connection.shape.pathDown;
    }

    // We are assuming that there is room for the tab offset above and below
    // the tab.
    const yLen = this.constants_.TAB_OFFSET_FROM_TOP;
    return (
      svgPaths.moveBy(0, -yLen) +
      svgPaths.lineOnAxis('v', yLen) +
      connPath +
      svgPaths.lineOnAxis('v', yLen)
    );
  }

  /**
   * Returns a path to highlight the given conneciton, assuming it is a
   * next or previous connection.
   */
  private getStatementConnectionHighlightPath(connection: Connection): string {
    if (!isNotch(connection.shape)) {
      throw new Error('Statement connections should have notch shapes');
    }

    const xLen =
      this.constants_.NOTCH_OFFSET_LEFT - this.constants_.CORNER_RADIUS;
    return (
      svgPaths.moveBy(-xLen, 0) +
      svgPaths.lineOnAxis('h', xLen) +
      connection.shape.pathLeft +
      svgPaths.lineOnAxis('h', xLen)
    );
  }
}<|MERGE_RESOLUTION|>--- conflicted
+++ resolved
@@ -21,11 +21,7 @@
 import {isDynamicShape, isNotch, isPuzzleTab} from './constants.js';
 import type {ConstantProvider, Notch, PuzzleTab} from './constants.js';
 import type {RenderInfo} from './info.js';
-<<<<<<< HEAD
-=======
-import * as deprecation from '../../utils/deprecation.js';
 import {ConnectionType} from '../../connection_type.js';
->>>>>>> 919778eb
 
 /**
  * An object that draws a block based on the given rendering information.
