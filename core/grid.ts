--- conflicted
+++ resolved
@@ -55,40 +55,6 @@
 
   /**
    * Sets the spacing between the centers of the grid lines.
-<<<<<<< HEAD
-   *
-   * This does not trigger snapping to the newly spaced grid. If you want to
-   * snap blocks to the grid programmatically that needs to be triggered
-   * on individual top-level blocks. The next time a block is dragged and
-   * dropped it will snap to the grid if snapping to the grid is enabled.
-   */
-  setSpacing(spacing: number) {
-    this.spacing = spacing;
-    this.update(this.scale);
-  }
-
-  /** Sets the length of the grid lines. */
-  setLength(length: number) {
-    this.length = length;
-    this.update(this.scale);
-  }
-
-  /**
-   * Sets whether blocks should snap to the grid or not.
-   *
-   * Setting this to true does not trigger snapping. If you want to snap blocks
-   * to the grid programmatically that needs to be triggered on individual
-   * top-level blocks. The next time a block is dragged and dropped it will
-   * snap to the grid.
-   */
-  setSnapToGrid(snap: boolean) {
-    this.snapToGrid = snap;
-  }
-
-  /**
-   * Whether blocks should snap to the grid, based on the initial configuration.
-=======
->>>>>>> 84218fe9
    *
    * This does not trigger snapping to the newly spaced grid. If you want to
    * snap blocks to the grid programmatically that needs to be triggered
